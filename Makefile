SHELL=/bin/bash
ECR_REGISTRY=222053980223.dkr.ecr.us-east-1.amazonaws.com
DATETIME:=$(shell date -u +%Y%m%dT%H%M%SZ)

lint: bandit black flake8 isort mypy

bandit:
	pipenv run bandit -r transmogrifier

black:
	pipenv run black --check --diff transmogrifier tests

coveralls: test
	pipenv run coveralls

flake8:
	pipenv run flake8 transmogrifier tests

install:
	pipenv install --dev

isort:
	pipenv run isort transmogrifier tests --diff

mypy:
	pipenv run mypy transmogrifier

test:
<<<<<<< HEAD
	pipenv run pytest --cov-report term-missing --cov=transmogrifier
=======
	pipenv run pytest --cov=transmogrifier

### Docker commands ###
dist-dev: ## Build docker image
	docker build --platform linux/amd64 -t $(ECR_REGISTRY)/timdex-transmogrifier-dev:latest \
		-t $(ECR_REGISTRY)/timdex-transmogrifier-dev:`git describe --always` \
		-t timdex-transmogrifier-dev:latest .

publish-dev: dist-dev ## Build, tag and push
	docker login -u AWS -p $$(aws ecr get-login-password --region us-east-1) $(ECR_REGISTRY)
	docker push $(ECR_REGISTRY)/timdex-transmogrifier-dev:latest
	docker push $(ECR_REGISTRY)/timdex-transmogrifier-dev:`git describe --always`
>>>>>>> af53d11f
<|MERGE_RESOLUTION|>--- conflicted
+++ resolved
@@ -26,10 +26,7 @@
 	pipenv run mypy transmogrifier
 
 test:
-<<<<<<< HEAD
 	pipenv run pytest --cov-report term-missing --cov=transmogrifier
-=======
-	pipenv run pytest --cov=transmogrifier
 
 ### Docker commands ###
 dist-dev: ## Build docker image
@@ -40,5 +37,4 @@
 publish-dev: dist-dev ## Build, tag and push
 	docker login -u AWS -p $$(aws ecr get-login-password --region us-east-1) $(ECR_REGISTRY)
 	docker push $(ECR_REGISTRY)/timdex-transmogrifier-dev:latest
-	docker push $(ECR_REGISTRY)/timdex-transmogrifier-dev:`git describe --always`
->>>>>>> af53d11f
+	docker push $(ECR_REGISTRY)/timdex-transmogrifier-dev:`git describe --always`